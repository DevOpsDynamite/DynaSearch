name: CI

on:
<<<<<<< HEAD
  pull_request:
    branches:
      - main
      - dev
=======
  push:
    branches:
      - main
      - dev
      - feature-CI-workflow
>>>>>>> 6529945d
  workflow_dispatch:  # Allows manual triggering from GitHub UI

jobs:
  test:
    runs-on: ubuntu-latest

    steps:
      - name: Checkout code
        uses: actions/checkout@v4

      - name: Set up Ruby
        uses: ruby/setup-ruby@v1
        with:
          ruby-version: 3.4.2  
          bundler-cache: true

      - name: Install dependencies
        working-directory: sinatra  # Ensure we're inside the sinatra folder
        run: bundle install

      - name: Setup test database
        working-directory: sinatra  # Ensure DB setup runs in the correct directory
        run: |
          touch test/test_whoknows.db  # Ensure test DB file exists
          sqlite3 test/test_whoknows.db < schema.sql  # Load schema

      - name: Run Minitest
        working-directory: sinatra  # Run tests from the correct directory
        env:
          RACK_ENV: test  # Ensure the app runs in test mode
        run: bundle exec ruby -Itest test/app_test.rb

      - name: Auto-correct RuboCop issues
        working-directory: sinatra
        run: bundle exec rubocop -A || true  # Ensure CI doesn't fail on auto-fixes

      - name: Run RuboCop (Code Linter)
        working-directory: sinatra
        run: bundle exec rubocop || true  # Allow non-critical failures<|MERGE_RESOLUTION|>--- conflicted
+++ resolved
@@ -1,18 +1,10 @@
 name: CI
 
 on:
-<<<<<<< HEAD
   pull_request:
     branches:
       - main
       - dev
-=======
-  push:
-    branches:
-      - main
-      - dev
-      - feature-CI-workflow
->>>>>>> 6529945d
   workflow_dispatch:  # Allows manual triggering from GitHub UI
 
 jobs:
