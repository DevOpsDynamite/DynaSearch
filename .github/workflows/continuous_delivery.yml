name: Continuous Delivery
on:
  push:
<<<<<<< HEAD
    branches: [ "main" ]  # Trigger on pushes to main branch

=======
    branches: [ "main", "dev", "feature/refactor" ] # Added dev branch
>>>>>>> daf9fbae
jobs:
  build-and-push:
    runs-on: ubuntu-latest
    permissions:
      contents: read
      packages: write # allow pushing to GHCR (GitHub Packages)
    steps:
      - name: Checkout code
        uses: actions/checkout@v4
      
      - name: Set up Docker Buildx
        uses: docker/setup-buildx-action@v3
      
      - name: Log in to GHCR
        uses: docker/login-action@v3
        with:
          registry: ghcr.io
          username: ${{ secrets.GHCR_USERNAME }}
          password: ${{ secrets.GHCR_TOKEN }}
      
      - name: Extract branch name
        shell: bash
        run: echo "BRANCH_NAME=${GITHUB_REF#refs/heads/}" >> $GITHUB_ENV
      
      - name: Set image tags based on branch
        id: set-tags
        run: |
          if [ "${{ env.BRANCH_NAME }}" == "main" ]; then
            echo "TAGS=ghcr.io/${{ secrets.GHCR_USERNAME }}/sinatra-app:latest,ghcr.io/${{ secrets.GHCR_USERNAME }}/sinatra-app:${{ github.sha }}" >> $GITHUB_OUTPUT
          elif [ "${{ env.BRANCH_NAME }}" == "dev" ]; then
            echo "TAGS=ghcr.io/${{ secrets.GHCR_USERNAME }}/sinatra-app:dev-latest,ghcr.io/${{ secrets.GHCR_USERNAME }}/sinatra-app:dev-${{ github.sha }}" >> $GITHUB_OUTPUT
          else
            echo "TAGS=ghcr.io/${{ secrets.GHCR_USERNAME }}/sinatra-app:${{ env.BRANCH_NAME }}-latest,ghcr.io/${{ secrets.GHCR_USERNAME }}/sinatra-app:${{ env.BRANCH_NAME }}-${{ github.sha }}" >> $GITHUB_OUTPUT
          fi
      
      - name: Build and push Docker image
        uses: docker/build-push-action@v5
        with:
          context: sinatra
          file: sinatra/Dockerfile.prod # use the production Dockerfile
          push: true
          tags: ${{ steps.set-tags.outputs.TAGS }}
          cache-from: type=gha # enable caching of layers to speed up builds
          cache-to: type=gha,mode=max<|MERGE_RESOLUTION|>--- conflicted
+++ resolved
@@ -1,12 +1,8 @@
 name: Continuous Delivery
 on:
   push:
-<<<<<<< HEAD
-    branches: [ "main" ]  # Trigger on pushes to main branch
 
-=======
-    branches: [ "main", "dev", "feature/refactor" ] # Added dev branch
->>>>>>> daf9fbae
+    branches: [ "main", "dev" ] # Added dev branch
 jobs:
   build-and-push:
     runs-on: ubuntu-latest
