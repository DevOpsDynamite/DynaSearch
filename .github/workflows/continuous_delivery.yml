--- conflicted
+++ resolved
@@ -1,12 +1,7 @@
 name: Continuous Delivery
 on:
   push:
-
-<<<<<<< HEAD
-    branches: [ "main", "dev" ] # Added dev branch
-=======
     branches: [ "main"] 
->>>>>>> d405e42e
 jobs:
   build-and-push:
     runs-on: ubuntu-latest
