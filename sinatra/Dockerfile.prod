--- conflicted
+++ resolved
@@ -87,11 +87,7 @@
 
 # Copy the entrypoint script into the image
 COPY docker-entrypoint.sh /usr/local/bin/
-<<<<<<< HEAD
-# Change ownership and make entrypoint executable
-=======
-# Change ownership of app/gems *before* entrypoint runs, make entrypoint executable
->>>>>>> 622828ad
+
 RUN chown -R appuser:appuser /app /usr/local/bundle && \
     chmod +x /usr/local/bin/docker-entrypoint.sh
 
