# frozen_string_literal: true

# Defines routes that are intended to be consumed as a JSON API.

# GET /api/search - JSON search results
get '/api/search' do
  content_type :json # Indicate JSON response

  q = params[:q]&.strip
  language = params[:language] || 'en'
  search_results = []

  # Use present? (requires ActiveSupport) to check query presence
  if q.present?
    sql = <<-SQL.squish
        SELECT p.*
        FROM pages p
        JOIN pages_fts f ON p.rowid = f.rowid
        WHERE f.pages_fts MATCH ? AND p.language = ?
        ORDER BY f.rank DESC;
    SQL
    begin
      search_results = db.execute(sql, [q, language])
    rescue SQLite3::Exception => e
      logger.error "API Search Error: #{e.message}"
      # Halt with a 500 error and JSON response for API consumers
      halt 500, { status: 'error', message: 'Database error occurred during search.' }.to_json
    end
  end
<<<<<<< HEAD

  # Construct and return the JSON response
  {
    results: search_results,
    count: search_results.length,
    query: q,
    language: language
  }.to_json
end

# GET /api/weather - JSON weather forecast
get '/api/weather' do
  content_type :json # Indicate JSON response

  # Get forecast data (potentially cached)
  forecast_data = get_cached_forecast

  # Check if the forecast data contains an error from the helper
  if forecast_data.key?('error')
    # Return an error status and message in JSON format
    status 503 # Service Unavailable might be appropriate if weather API fails
    { status: 'error', message: forecast_data['error'] }.to_json
  else
    # Return the successful forecast data
    forecast_data.to_json
  end
end
=======
  
  # GET /api/weather - JSON weather forecast
  get '/api/weather' do
    content_type :json # Indicate JSON response
  
    # Get forecast data (potentially cached)
    forecast_data = cached_forecast
  
    # Check if the forecast data contains an error from the helper
    if forecast_data.key?('error')
      # Return an error status and message in JSON format
      status 503 # Service Unavailable might be appropriate if weather API fails
      { status: 'error', message: forecast_data['error'] }.to_json
    else
      # Return the successful forecast data
      forecast_data.to_json
    end
  end
>>>>>>> fde8af34
<|MERGE_RESOLUTION|>--- conflicted
+++ resolved
@@ -27,7 +27,6 @@
       halt 500, { status: 'error', message: 'Database error occurred during search.' }.to_json
     end
   end
-<<<<<<< HEAD
 
   # Construct and return the JSON response
   {
@@ -55,23 +54,3 @@
     forecast_data.to_json
   end
 end
-=======
-  
-  # GET /api/weather - JSON weather forecast
-  get '/api/weather' do
-    content_type :json # Indicate JSON response
-  
-    # Get forecast data (potentially cached)
-    forecast_data = cached_forecast
-  
-    # Check if the forecast data contains an error from the helper
-    if forecast_data.key?('error')
-      # Return an error status and message in JSON format
-      status 503 # Service Unavailable might be appropriate if weather API fails
-      { status: 'error', message: forecast_data['error'] }.to_json
-    else
-      # Return the successful forecast data
-      forecast_data.to_json
-    end
-  end
->>>>>>> fde8af34
