--- conflicted
+++ resolved
@@ -15,11 +15,7 @@
 set :bind, '0.0.0.0'
 set :port, 4569
 enable :sessions
-<<<<<<< HEAD
-set :session_secret, ENV['SESSION_SECRET'] || 'fallback_secret'
-=======
 set :session_secret, ENV['SESSION_SECRET'] || SecureRandom.hex(32)
->>>>>>> 22d7aca9
 
 register Sinatra::Flash
 
@@ -27,9 +23,6 @@
 # Database Functions
 ################################################################################
 
-<<<<<<< HEAD
-DB_PATH = File.expand_path('whoknows.db', __dir__)
-=======
 
 DB_PATH = if ENV['RACK_ENV'] == 'test'
   # Use a separate test database
@@ -41,7 +34,6 @@
   # Fallback for development
   File.join(__dir__, 'whoknows.db')
 end
->>>>>>> 22d7aca9
 
 
 
@@ -52,11 +44,7 @@
     exit(1)
   end
 
-<<<<<<< HEAD
-  # Create a single, shared SQLite connection
-=======
   # Create a single, shared SQLite cadasonnection
->>>>>>> 22d7aca9
   set :db, SQLite3::Database.new(DB_PATH)
 
   # This line makes SQLite return results as a hash instead of arrays,
