--- conflicted
+++ resolved
@@ -46,10 +46,7 @@
     end
   end
 
-<<<<<<< HEAD
   # Create a single, shared SQLite cadasonnection
-=======
->>>>>>> a5e45ca4
   set :db, SQLite3::Database.new(DB_PATH)
   settings.db.results_as_hash = true
 end
