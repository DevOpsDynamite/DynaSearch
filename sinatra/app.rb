--- conflicted
+++ resolved
@@ -20,7 +20,6 @@
 # Database Functions
 ################################################################################
 
-<<<<<<< HEAD
 
 DB_PATH = if ENV['RACK_ENV'] == 'test'
   # Use a separate test database
@@ -32,9 +31,6 @@
   # Fallback for development
   File.join(__dir__, 'whoknows.db')
 end
-=======
-DB_PATH = File.expand_path('whoknows.db', __dir__)
->>>>>>> 414a707e
 
 
 
@@ -45,11 +41,8 @@
     exit(1)
   end
 
-<<<<<<< HEAD
-  # Create a single, shared SQLite cadasonnection
-=======
+
   # Create a single, shared SQLite connection
->>>>>>> 414a707e
   set :db, SQLite3::Database.new(DB_PATH)
 
   # This line makes SQLite return results as a hash instead of arrays,
