--- conflicted
+++ resolved
@@ -13,11 +13,9 @@
 gem 'sinatra-contrib'
 gem 'sinatra-flash'
 gem 'sqlite3'
-<<<<<<< HEAD
 gem 'rake'
-=======
 gem 'activesupport'
->>>>>>> 531368a6
+
 
 group :test do
   gem 'minitest'
